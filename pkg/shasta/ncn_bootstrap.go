--- conflicted
+++ resolved
@@ -53,13 +53,8 @@
 		if err != nil {
 			log.Printf("couldn't find a bootstrap_dhcp subnet in the %v network", name)
 		}
-<<<<<<< HEAD
-		log.Printf("found a bootstrap_dhcp subnet in the %v network", name)
-		return subnet
-=======
 		// log.Printf("found a bootstrap_dhcp subnet in the %v network", name)
 		return &subnet
->>>>>>> 9d58a915
 	}
 
 	// Build a map of networks based on their names
