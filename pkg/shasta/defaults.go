--- conflicted
+++ resolved
@@ -233,17 +233,6 @@
 	"pbs_comm_service":   "pbs-comm-service",
 }
 
-<<<<<<< HEAD
-=======
-// DefaultMetalLBReservations is the map of dns names and aliases
-var DefaultMetalLBReservations = map[string]string{
-	"istio-ingressgateway":   "api-gw-service packages registry",
-	"rsyslog-aggregator":     "rsyslog-agg-service",
-	"rsyslog-aggregator-udp": "rsyslog-agg-service-udp",
-	"cray-tftp":              "tftp-service",
-}
-
->>>>>>> 938f6d5d
 // PinnedReservation is a simple struct to work with our abomination of a PinnedMetalLBReservations
 type PinnedReservation struct {
 	IPByte  uint8
@@ -257,11 +246,27 @@
 // *** *** *** This code is written to be thrown away with a fully dynamic ip addressing scheme *** *** ***
 //
 var PinnedMetalLBReservations = map[string]PinnedReservation{
-<<<<<<< HEAD
 	"istio-ingressgateway": {71, []string{"api-gw-service", "packages", "registry"}},
-=======
+	"rsyslog-aggregator":   {72, []string{"rsyslog-agg-service"}},
+	"cray-tftp":            {60, []string{"tftp-service"}},
+	"docker-registry":      {73, []string{"docker_registry_service"}},
+	"slingshot-kafka":      {75, []string{"slingshot_kafka_extern_service"}},
+}
+
+// PinnedReservation is a simple struct to work with our abomination of a PinnedMetalLBReservations
+type PinnedReservation struct {
+	IPByte  uint8
+	Aliases []string
+}
+
+// PinnedMetalLBReservations is the map of dns names and aliases with the
+// required final octet of th ip address
+// *** This structure is only necessary to pin ip addresses as we shift from 1.3 to 1.4 ***
+// *** *** *** To anyone editing this code in the future, PLEASE DON'T MAKE IT BETTER *** *** ***
+// *** *** *** This code is written to be thrown away with a fully dynamic ip addressing scheme *** *** ***
+//
+var PinnedMetalLBReservations = map[string]PinnedReservation{
 	"istio-ingressgateway": {71, strings.Split("api-gw-service packages registry spire.local api_gw_service api_gw_service.local  registry.local packages packages.local spire", " ")},
->>>>>>> 938f6d5d
 	"rsyslog-aggregator":   {72, []string{"rsyslog-agg-service"}},
 	"cray-tftp":            {60, []string{"tftp-service"}},
 	"docker-registry":      {73, []string{"docker_registry_service"}},
