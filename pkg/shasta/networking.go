--- conflicted
+++ resolved
@@ -89,11 +89,6 @@
 			log.Println("Adding subnet for", tempSubnet.Name)
 			myIPv4Subnets = append(myIPv4Subnets, tempSubnet)
 		}
-<<<<<<< HEAD
-		tempSubnet.ReserveNetMgmtIPs(mgmtIPReservations)
-		myIPv4Subnets = append(myIPv4Subnets, &tempSubnet)
-=======
->>>>>>> 9d58a915
 	}
 	iNet.Subnets = myIPv4Subnets
 	return nil
