/*
Copyright 2020 Hewlett Packard Enterprise Development LP
*/

package cmd

import (
	"fmt"
	"io/ioutil"
	"log"
	"os"
	"os/exec"
	"path/filepath"
	"strings"

	"github.com/spf13/cobra"
	"github.com/spf13/viper"

	shcd_parser "stash.us.cray.com/HMS/hms-shcd-parser/pkg/shcd-parser"
	sls_common "stash.us.cray.com/HMS/hms-sls/pkg/sls-common"
	csiFiles "stash.us.cray.com/MTL/csi/internal/files"
	"stash.us.cray.com/MTL/csi/pkg/shasta"
)

// initCmd represents the init command
var initCmd = &cobra.Command{
	Use:   "init",
	Short: "init generates the directory structure for a new system rooted in a directory matching the system-name argument",
	Long:  `init generates a scaffolding the Shasta 1.4 configuration payload.`,
	Run: func(cmd *cobra.Command, args []string) {
		var err error
		// Initialize the global viper
		v := viper.GetViper()

		// TODO: Move this to an ARG
		// We use the system-name for a directory.  Make sure it is set.
		if v.GetString("system-name") == "" {
			log.Fatalf("system-name is not set")
		}

		// Read and validate our three input files
		hmnRows, logicalNcns, switches := collectInput(v)

		// Build a set of networks we can use
		shastaNetworks, err := BuildLiveCDNetworks(v, switches)

		// Use our new networks and our list of logicalNCNs to distribute ips
		shasta.AllocateIps(logicalNcns, shastaNetworks) // This function has no return because it is working with lists of pointers.

		// Now we can finally generate the slsState
		slsState := prepareAndGenerateSLS(v, shastaNetworks, hmnRows, switches)
		// SLS can tell us which NCNs match with which Xnames, we need to update the IP Reservations
		tempNcns, err := shasta.ExtractSLSNCNs(&slsState)
		if err != nil {
			log.Panic(err) // This should never happen.  I can't really imagine how it would.
		}

		// Merge the SLS NCN list with the NCN list we got at the beginning
		for _, ncn := range logicalNcns {
			for _, tempNCN := range tempNcns {
				if ncn.Xname == tempNCN.Xname {
					// log.Printf("Found match for %v: %v \n", ncn.Xname, tempNCN)
					ncn.Hostname = tempNCN.Hostname
					ncn.Aliases = tempNCN.Aliases
					ncn.BmcPort = tempNCN.BmcPort
					// log.Println("Updated to be :", ncn)
				}
			}
		}

		// Cycle through the main networks and update the reservations and dhcp ranges as necessary
		for _, netName := range [4]string{"NMN", "HMN", "CAN", "MTL"} {

			tempSubnet, err := shastaNetworks[netName].LookUpSubnet("bootstrap_dhcp")
			if err != nil {
				log.Panic(err)
			}
			// Loop the reservations and update the NCN reservations with hostnames
			// we likely didn't have when we registered the resevation
			updateReservations(tempSubnet, logicalNcns)
			// Reset the DHCP Range to prevent overlaps
			tempSubnet.UpdateDHCPRange()
			// We expect a bootstrap_dhcp in every net, but uai_macvlan is only in
			// the NMN range for today
			if netName == "NMN" {
				tempSubnet, err = shastaNetworks[netName].LookUpSubnet("uai_macvlan")
				if err != nil {
					log.Panic(err)
				}
				updateReservations(tempSubnet, logicalNcns)
			}
		}

		// Update the SLSState with the updated network information
		_, slsState.Networks = prepareNetworkSLS(shastaNetworks)

		// Switch from a list of pointers to a list of things before we write it out
		var ncns []shasta.LogicalNCN
		for _, ncn := range logicalNcns {
			ncns = append(ncns, *ncn)
		}
		globals, err := shasta.MakeBasecampGlobals(v, shastaNetworks, "NMN", "bootstrap_dhcp", v.GetString("install-ncn"))

		writeOutput(v, shastaNetworks, slsState, ncns, globals)

		// Print Summary
		fmt.Printf("\n\n===== %v Installation Summary =====\n\n", v.GetString("system-name"))
		fmt.Printf("Installation Node: %v\n", v.GetString("install-ncn"))
		fmt.Printf("Customer Access: %v GW: %v\n", v.GetString("can-cidr"), v.GetString("can-gateway"))
		fmt.Printf("\tUpstream NTP: %v\n", v.GetString("ntp-pool"))
		fmt.Printf("\tUpstream DNS: %v\n", v.GetString("ipv4-resolvers"))
		fmt.Printf("System Information\n")
		fmt.Printf("\tNCNs: %v\n", len(ncns))
		fmt.Printf("\tMountain Compute Cabinets: %v\n", 0) //TODO: read from SLS
		fmt.Printf("\tRiver Compute Cabinets: %v\n", 0)    //TODO: read from SLS
		fmt.Printf("\tHill Compute Cabinets: %v\n", 0)     //TODO: read from SLS
	},
}

func init() {
	configCmd.AddCommand(initCmd)

	// Flags with defaults for initializing a configuration

	// System Configuration Flags based on previous system_config.yml and networks_derived.yml
	initCmd.Flags().String("system-name", "sn-2024", "Name of the System")
	initCmd.Flags().String("site-domain", "dev.cray.com", "Site Domain Name")
	initCmd.Flags().String("internal-domain", "unicos.shasta", "Internal Domain Name")
	initCmd.Flags().String("ntp-pool", "time.nist.gov", "Hostname for Upstream NTP Pool")
	initCmd.Flags().String("ipv4-resolvers", "8.8.8.8, 9.9.9.9", "List of IP Addresses for DNS")
	initCmd.Flags().String("v2-registry", "https://registry.nmn/", "URL for default v2 registry used for both helm and containers")
	initCmd.Flags().String("rpm-repository", "https://packages.nmn/repository/shasta-master", "URL for default rpm repository")
	initCmd.Flags().String("can-gateway", "", "Gateway for NCNs on the CAN")
	initCmd.MarkFlagRequired("can-gateway")
	initCmd.Flags().String("ceph-cephfs-image", "dtr.dev.cray.com/cray/cray-cephfs-provisioner:0.1.0-nautilus-1.3", "The container image for the cephfs provisioner")
	initCmd.Flags().String("ceph-rbd-image", "dtr.dev.cray.com/cray/cray-rbd-provisioner:0.1.0-nautilus-1.3", "The container image for the ceph rbd provisioner")
	initCmd.Flags().String("chart-repo", "http://helmrepo.dev.cray.com:8080", "Upstream chart repo for use during the install")
	initCmd.Flags().String("docker-image-registry", "dtr.dev.cray.com", "Upstream docker registry for use during the install")
	initCmd.Flags().String("install-ncn", "ncn-m003", "Hostname of the node to be used for installation")

	// Default IPv4 Networks
	initCmd.Flags().String("nmn-cidr", shasta.DefaultNMNString, "Overall IPv4 CIDR for all Node Management subnets")
	initCmd.Flags().String("hmn-cidr", shasta.DefaultHMNString, "Overall IPv4 CIDR for all Hardware Management subnets")
	initCmd.Flags().String("can-cidr", shasta.DefaultCANString, "Overall IPv4 CIDR for all Customer Access subnets")
	initCmd.Flags().String("can-static-pool", shasta.DefaultCANStaticString, "Overall IPv4 CIDR for static Customer Access addresses")
	initCmd.Flags().String("can-dynamic-pool", shasta.DefaultCANPoolString, "Overall IPv4 CIDR for dynamic Customer Access addresses")

	initCmd.Flags().String("mtl-cidr", shasta.DefaultMTLString, "Overall IPv4 CIDR for all Provisioning subnets")
	initCmd.Flags().String("hsn-cidr", shasta.DefaultHSNString, "Overall IPv4 CIDR for all HSN subnets")

	// Bootstrap VLANS
	initCmd.Flags().Int("nmn-bootstrap-vlan", shasta.DefaultNMNVlan, "Bootstrap VLAN for the NMN")
	initCmd.Flags().Int("hmn-bootstrap-vlan", shasta.DefaultHMNVlan, "Bootstrap VLAN for the HMN")
	initCmd.Flags().Int("can-bootstrap-vlan", shasta.DefaultCANVlan, "Bootstrap VLAN for the CAN")

	// Hardware Details
	initCmd.Flags().Int("mountain-cabinets", 4, "Number of Mountain Cabinets") // 4 mountain cabinets per CDU
	initCmd.Flags().Int("starting-mountain-cabinet", 5000, "Starting ID number for Mountain Cabinets")

	initCmd.Flags().Int("river-cabinets", 1, "Number of River Cabinets")
	initCmd.Flags().Int("starting-river-cabinet", 3000, "Starting ID number for River Cabinets")

	initCmd.Flags().Int("hill-cabinets", 0, "Number of Hill Cabinets")
	initCmd.Flags().Int("starting-hill-cabinet", 9000, "Starting ID number for Hill Cabinets")

	initCmd.Flags().Int("starting-river-NID", 1, "Starting NID for Compute Nodes")
	initCmd.Flags().Int("starting-mountain-NID", 1000, "Starting NID for Compute Nodes")

	// Use these flags to prepare the basecamp metadata json
	initCmd.Flags().String("bgp-asn", "65533", "The autonomous system number for BGP conversations")
	initCmd.Flags().Int("management-net-ips", 0, "Additional number of ip addresses to reserve in each vlan for network equipment")

	// Use these flags to set the default ncn bmc credentials for bootstrap
	initCmd.Flags().String("bootstrap-ncn-bmc-user", "", "Username for connecting to the BMC on the initial NCNs")
	initCmd.MarkFlagRequired("bootstrap-ncn-bmc-user")

	initCmd.Flags().String("bootstrap-ncn-bmc-pass", "", "Password for connecting to the BMC on the initial NCNs")
	initCmd.MarkFlagRequired("bootstrap-ncn-bmc-pass")

	// Dealing with SLS precursors
	initCmd.Flags().String("hmn-connections", "hmn_connections.json", "HMN Connections JSON Location (For generating an SLS File)")
	initCmd.Flags().String("ncn-metadata", "ncn_metadata.csv", "CSV for mapping the mac addresses of the NCNs to their xnames")
	initCmd.Flags().String("switch-metadata", "switch_metadata.csv", "CSV for mapping the mac addresses of the NCNs to their xnames")

	// Loftsman Manifest Shasta-CFG
	initCmd.Flags().String("manifest-release", "", "Loftsman Manifest Release Version (leave blank to prevent manifest generation)")
	initCmd.Flags().SortFlags = false
}

func initiailzeManifestDir(url, branch, destination string) {
	// First we need a temporary directory
	dir, err := ioutil.TempDir("", "loftsman-init")
	if err != nil {
		log.Fatalln(err)
	}
	defer os.RemoveAll(dir)
	cloneCmd := exec.Command("git", "clone", url, dir)
	out, err := cloneCmd.Output()
	if err != nil {
		log.Fatalf("cloneCommand finished with error: %s (%v)\n", out, err)
	}
	checkoutCmd := exec.Command("git", "checkout", branch)
	checkoutCmd.Dir = dir
	out, err = checkoutCmd.Output()
	if err != nil {
		if err.Error() != "exit status 1" {
			log.Fatalf("checkoutCommand finished with error: %s (%v)\n", out, err)
		}
	}
	packageCmd := exec.Command("./package/package.sh", "1.4.0")
	packageCmd.Dir = dir
	out, err = packageCmd.Output()
	if err != nil {
		log.Fatalf("packageCommand finished with error: %s (%v)\n", out, err)
	}
	targz, err := filepath.Abs(filepath.Clean(dir + "/dist/shasta-cfg-1.4.0.tgz"))
	untarCmd := exec.Command("tar", "-zxvvf", targz)
	untarCmd.Dir = destination
	out, err = untarCmd.Output()
	if err != nil {
		log.Fatalf("untarCmd finished with error: %s (%v)\n", out, err)
	}
}

func setupDirectories(systemName string, v *viper.Viper) (string, error) {
	// Set up the path for our base directory using our systemname
	basepath, err := filepath.Abs(filepath.Clean(systemName))
	if err != nil {
		return basepath, err
	}
	// Create our base directory
	if err = os.Mkdir(basepath, 0777); err != nil {
		return basepath, err
	}

	// These Directories make up the overall structure for the Configuration Payload
	// TODO: Refactor this out of the function and into defaults or some other config
	dirs := []string{
		filepath.Join(basepath, "networks"),
		filepath.Join(basepath, "manufacturing"),
		filepath.Join(basepath, "credentials"),
		filepath.Join(basepath, "dnsmasq.d"),
		filepath.Join(basepath, "cpt-files"),
		filepath.Join(basepath, "basecamp"),
	}
	// Add the Manifest directory if needed
	if v.GetString("manifest-release") != "" {
		dirs = append(dirs, filepath.Join(basepath, "loftsman-manifests"))
	}
	// Iterate through the directories and create them
	for _, dir := range dirs {
		if err := os.Mkdir(dir, 0777); err != nil {
			// log.Fatalln("Can't create directory", dir, err)
			return basepath, err
		}
	}
	return basepath, nil
}

func collectInput(v *viper.Viper) ([]shcd_parser.HMNRow, []*shasta.LogicalNCN, []*shasta.ManagementSwitch) {
	// The installation requires a set of information in order to proceed
	// First, we need some kind of representation of the physical hardware
	// That is generally represented through the hmn_connections.json file
	// which is literally a cabling map with metadata about the NCNs and
	// River Compute node BMCs, Columbia Rosetta Switches, and PDUs.
	//
	// From the hmn_connections file, we can create a set of HMNRow objects
	// to use for populating SLS.
	hmnRows, err := loadHMNConnectionsFile(v.GetString("hmn-connections"))
	if err != nil {
		log.Fatalf("unable to load hmn connections, %v \n", err)
	}
	//
	// SLS also needs to know about our networking configuration.  In order to do that,
	// we need to load the switches
	switches, err := csiFiles.ReadSwitchCSV(v.GetString("switch-metadata"))
	if err != nil {
		log.Fatalln("Couldn't extract switches", err)
	}

	// This is techincally sufficient to generate an SLSState object, but to do so now
	// would not include extended information about the NCNs and Network Switches.
	//
	// The first step in building the NCN map is to read the NCN Metadata file
	ncns, err := csiFiles.ReadNodeCSV(v.GetString("ncn-metadata"))
	if err != nil {
		log.Fatalln("Couldn't extract ncns", err)
	}
	return hmnRows, ncns, switches
}

<<<<<<< HEAD
func prepareNetworkSLS(shastaNetworks map[string]*shasta.IPV4Network) ([]shasta.IPV4Network, map[string]sls_common.Network) {
	// Fix up the network names & create the SLS friendly version of the shasta networks
=======
func prepareAndGenerateSLS(v *viper.Viper, shastaNetworks map[string]*shasta.IPV4Network, hmnRows []shcd_parser.HMNRow, inputSwitches []*shasta.ManagementSwitch) sls_common.SLSState {
>>>>>>> ceee15cf
	var networks []shasta.IPV4Network
	for name, network := range shastaNetworks {
		if network.Name == "" {
			network.Name = name
		}
		networks = append(networks, *network)
	}
	return networks, convertIPV4NetworksToSLS(&networks)
}

func prepareAndGenerateSLS(v *viper.Viper, shastaNetworks map[string]*shasta.IPV4Network, hmnRows []shcd_parser.HMNRow) sls_common.SLSState {
	networks, slsNetworks := prepareNetworkSLS(shastaNetworks)

	// Generate SLS input state
	// Verify there are enough cabinet subnets
	cabinetSubnets := getCabinetSubnets(&networks)
	numRiver := v.GetInt("river-cabinets")
	numHill := v.GetInt("hill-cabinets")
	numMountain := v.GetInt("mountain-cabinets")

	numCabinets := numRiver + numHill + numMountain
	if len(cabinetSubnets) < numCabinets {
		log.Fatalln("Insufficient subnets for", numCabinets, "cabinets, has only", len(cabinetSubnets))
	} else if len(cabinetSubnets) > numCabinets {
		log.Println("Warning: Using", numCabinets, "of", len(cabinetSubnets), "available subnets")
	}

	// Management Switch Information is included in the IP Reservations for each subnet
	switchNet, err := shastaNetworks["HMN"].LookUpSubnet("bootstrap_dhcp")
	if err != nil {
		log.Fatalln("Couldn't find subnet for management switches in the HMN:", err)
	}
	reservedSwitches, _ := extractSwitchesfromReservations(switchNet)
	slsSwitches := make(map[string]sls_common.GenericHardware)
	switchBrands := make(map[string]shasta.ManagementSwitchBrand)
	for _, mySwitch := range reservedSwitches {
		slsSwitches[mySwitch.Xname] = convertManagemenetSwitchToSLS(&mySwitch)
	}

	// Extract Switch brands from data stored in switch_metdata.csv
	for _, mySwitch := range inputSwitches {
		switchBrands[mySwitch.Xname] = mySwitch.Brand
	}

	inputState := shasta.SLSGeneratorInputState{
<<<<<<< HEAD
		// TODO What about the ManagementSwitch?
		// ManagementSwitches: should be an array of sls_common.Hardware xname and ip addr are crucial
		ManagementSwitches:  slsSwitches,
		RiverCabinets:       getCabinets(sls_common.ClassRiver, v.GetInt("starting-river-cabinet"), cabinetSubnets[0:numRiver]),
		HillCabinets:        getCabinets(sls_common.ClassHill, v.GetInt("starting-hill-cabinet"), cabinetSubnets[numRiver:numRiver+numHill]),
		MountainCabinets:    getCabinets(sls_common.ClassMountain, v.GetInt("starting-mountain-cabinet"), cabinetSubnets[numRiver+numHill:]),
		MountainStartingNid: v.GetInt("starting-mountain-nid"),
		Networks:            slsNetworks,
=======
		ManagementSwitches:     slsSwitches,
		ManagementSwitchBrands: switchBrands,
		RiverCabinets:          getCabinets(sls_common.ClassRiver, v.GetInt("starting-river-cabinet"), cabinetSubnets[0:numRiver]),
		HillCabinets:           getCabinets(sls_common.ClassHill, v.GetInt("starting-hill-cabinet"), cabinetSubnets[numRiver:numRiver+numHill]),
		MountainCabinets:       getCabinets(sls_common.ClassMountain, v.GetInt("starting-mountain-cabinet"), cabinetSubnets[numRiver+numHill:]),
		MountainStartingNid:    v.GetInt("starting-mountain-nid"),
		Networks:               convertIPV4NetworksToSLS(&networks),
>>>>>>> ceee15cf
	}
	slsState := shasta.GenerateSLSState(inputState, hmnRows)
	return slsState
}

func updateReservations(tempSubnet *shasta.IPV4Subnet, logicalNcns []*shasta.LogicalNCN) {
	// Loop the reservations and update the NCN reservations with hostnames
	// we likely didn't have when we registered the resevation
	for index, reservation := range tempSubnet.IPReservations {
		for _, ncn := range logicalNcns {
			if reservation.Comment == ncn.Xname {
				reservation.Name = ncn.Hostname
				reservation.Aliases = append(reservation.Aliases, fmt.Sprintf("%v-%v", ncn.Hostname, strings.ToLower(tempSubnet.NetName)))
				reservation.Aliases = append(reservation.Aliases, fmt.Sprintf("time-%v", strings.ToLower(tempSubnet.NetName)))
				reservation.Aliases = append(reservation.Aliases, fmt.Sprintf("time-%v.local", strings.ToLower(tempSubnet.NetName)))
				tempSubnet.IPReservations[index] = reservation
			}
			if reservation.Comment == fmt.Sprintf("%v-mgmt", ncn.Xname) {
				reservation.Comment = reservation.Name
				reservation.Aliases = append(reservation.Aliases, fmt.Sprintf("%v-mgmt", ncn.Hostname))
				tempSubnet.IPReservations[index] = reservation
			}
		}
		if tempSubnet.NetName == "NMN" {
			reservation.Aliases = append(reservation.Aliases, fmt.Sprintf("%v.local", reservation.Name))
			tempSubnet.IPReservations[index] = reservation
		}
	}
}

func writeOutput(v *viper.Viper, shastaNetworks map[string]*shasta.IPV4Network, slsState sls_common.SLSState, logicalNCNs []shasta.LogicalNCN, globals interface{}) {
	basepath, _ := setupDirectories(v.GetString("system-name"), v)
	err := csiFiles.WriteJSONConfig(filepath.Join(basepath, "sls_input_file.json"), &slsState)
	if err != nil {
		log.Fatalln("Failed to encode SLS state:", err)
	}
	WriteNetworkFiles(basepath, shastaNetworks)
	v.SetConfigType("yaml")
	v.WriteConfigAs(filepath.Join(basepath, "system_config"))

	csiFiles.WriteJSONConfig(filepath.Join(basepath, "credentials/root_password.json"), shasta.DefaultRootPW)
	csiFiles.WriteJSONConfig(filepath.Join(basepath, "credentials/bmc_password.json"), shasta.DefaultBMCPW)
	csiFiles.WriteJSONConfig(filepath.Join(basepath, "credentials/mgmt_switch_password.json"), shasta.DefaultNetPW)

	for _, ncn := range logicalNCNs {
		// log.Println("Checking to see if we need CPT files for ", ncn.Hostname)
		if strings.HasPrefix(ncn.Hostname, v.GetString("install-ncn")) {
			log.Println("Generating Installer Node (CPT) interface configurations for:", ncn.Hostname)
			WriteCPTNetworkConfig(filepath.Join(basepath, "cpt-files"), ncn, shastaNetworks)
		}
	}
	WriteDNSMasqConfig(basepath, logicalNCNs, shastaNetworks)
	WriteConmanConfig(filepath.Join(basepath, "conman.conf"), logicalNCNs)
	WriteMetalLBConfigMap(basepath, v, shastaNetworks)
	WriteBasecampData(filepath.Join(basepath, "basecamp/data.json"), logicalNCNs, globals)

	if v.GetString("manifest-release") != "" {
		initiailzeManifestDir(shasta.DefaultManifestURL, "release/shasta-1.4", filepath.Join(basepath, "loftsman-manifests"))
	}
}<|MERGE_RESOLUTION|>--- conflicted
+++ resolved
@@ -289,12 +289,8 @@
 	return hmnRows, ncns, switches
 }
 
-<<<<<<< HEAD
 func prepareNetworkSLS(shastaNetworks map[string]*shasta.IPV4Network) ([]shasta.IPV4Network, map[string]sls_common.Network) {
 	// Fix up the network names & create the SLS friendly version of the shasta networks
-=======
-func prepareAndGenerateSLS(v *viper.Viper, shastaNetworks map[string]*shasta.IPV4Network, hmnRows []shcd_parser.HMNRow, inputSwitches []*shasta.ManagementSwitch) sls_common.SLSState {
->>>>>>> ceee15cf
 	var networks []shasta.IPV4Network
 	for name, network := range shastaNetworks {
 		if network.Name == "" {
@@ -305,7 +301,7 @@
 	return networks, convertIPV4NetworksToSLS(&networks)
 }
 
-func prepareAndGenerateSLS(v *viper.Viper, shastaNetworks map[string]*shasta.IPV4Network, hmnRows []shcd_parser.HMNRow) sls_common.SLSState {
+func prepareAndGenerateSLS(v *viper.Viper, shastaNetworks map[string]*shasta.IPV4Network, hmnRows []shcd_parser.HMNRow, inputSwitches []*shasta.ManagementSwitch) sls_common.SLSState {
 	networks, slsNetworks := prepareNetworkSLS(shastaNetworks)
 
 	// Generate SLS input state
@@ -329,35 +325,24 @@
 	}
 	reservedSwitches, _ := extractSwitchesfromReservations(switchNet)
 	slsSwitches := make(map[string]sls_common.GenericHardware)
-	switchBrands := make(map[string]shasta.ManagementSwitchBrand)
 	for _, mySwitch := range reservedSwitches {
 		slsSwitches[mySwitch.Xname] = convertManagemenetSwitchToSLS(&mySwitch)
 	}
 
 	// Extract Switch brands from data stored in switch_metdata.csv
+	switchBrands := make(map[string]shasta.ManagementSwitchBrand)
 	for _, mySwitch := range inputSwitches {
 		switchBrands[mySwitch.Xname] = mySwitch.Brand
 	}
 
 	inputState := shasta.SLSGeneratorInputState{
-<<<<<<< HEAD
-		// TODO What about the ManagementSwitch?
-		// ManagementSwitches: should be an array of sls_common.Hardware xname and ip addr are crucial
-		ManagementSwitches:  slsSwitches,
-		RiverCabinets:       getCabinets(sls_common.ClassRiver, v.GetInt("starting-river-cabinet"), cabinetSubnets[0:numRiver]),
-		HillCabinets:        getCabinets(sls_common.ClassHill, v.GetInt("starting-hill-cabinet"), cabinetSubnets[numRiver:numRiver+numHill]),
-		MountainCabinets:    getCabinets(sls_common.ClassMountain, v.GetInt("starting-mountain-cabinet"), cabinetSubnets[numRiver+numHill:]),
-		MountainStartingNid: v.GetInt("starting-mountain-nid"),
-		Networks:            slsNetworks,
-=======
 		ManagementSwitches:     slsSwitches,
 		ManagementSwitchBrands: switchBrands,
 		RiverCabinets:          getCabinets(sls_common.ClassRiver, v.GetInt("starting-river-cabinet"), cabinetSubnets[0:numRiver]),
 		HillCabinets:           getCabinets(sls_common.ClassHill, v.GetInt("starting-hill-cabinet"), cabinetSubnets[numRiver:numRiver+numHill]),
 		MountainCabinets:       getCabinets(sls_common.ClassMountain, v.GetInt("starting-mountain-cabinet"), cabinetSubnets[numRiver+numHill:]),
 		MountainStartingNid:    v.GetInt("starting-mountain-nid"),
-		Networks:               convertIPV4NetworksToSLS(&networks),
->>>>>>> ceee15cf
+		Networks:               slsNetworks,
 	}
 	slsState := shasta.GenerateSLSState(inputState, hmnRows)
 	return slsState
