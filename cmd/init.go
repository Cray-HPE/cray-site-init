--- conflicted
+++ resolved
@@ -67,12 +67,7 @@
 		// would not include extended information about the NCNs and Network Switches.
 		//
 		// The first step in building the NCN map is to read the NCN Metadata file
-<<<<<<< HEAD
 		ncnMeta, err := sicFiles.ReadNodeCSV(v.GetString("ncn-metadata"))
-=======
-		ncnMeta, err := csiFiles.ReadNodeCSV(v.GetString("ncn-metadata"))
-		log.Printf("ncnMeta: %v\n", ncnMeta)
->>>>>>> 127e0abb
 		// *** Loading Data Complete **** //
 		// *** Begin Enrichment *** //
 		// Alone, this metadata isn't enough.  We need to enrich it by converting from the
