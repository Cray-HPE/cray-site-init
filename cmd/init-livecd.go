/*
Copyright 2020 Hewlett Packard Enterprise Development LP
*/

package cmd

import (
	"fmt"
	"log"
	"path/filepath"
	"strings"
	"text/template"

	"github.com/spf13/viper"

	sls_common "stash.us.cray.com/HMS/hms-sls/pkg/sls-common"
	csiFiles "stash.us.cray.com/MTL/csi/internal/files"
	"stash.us.cray.com/MTL/csi/pkg/shasta"
)

// WriteNICConfigENV sets environment variables for nic bonding and configuration
func WriteNICConfigENV(path string, conf shasta.SystemConfig) {
	log.Printf("NOT IMPLEMENTED")
}

func makeBaseCampfromSLS(conf shasta.SystemConfig, sls *sls_common.SLSState, ncnMeta []*shasta.BootstrapNCNMetadata) (map[string]shasta.CloudInit, error) {
	basecampConfig := make(map[string]shasta.CloudInit)
	globalViper := viper.GetViper()

	var k8sRunCMD = []string{
		"/srv/cray/scripts/metal/set-dns-config.sh",
		"/srv/cray/scripts/metal/set-ntp-config.sh",
		"/srv/cray/scripts/common/kubernetes-cloudinit.sh",
	}

	var cephRunCMD = []string{
		"/srv/cray/scripts/metal/set-dns-config.sh",
		"/srv/cray/scripts/metal/set-ntp-config.sh",
		"/srv/cray/scripts/common/storage-ceph-cloudinit.sh",
	}

	ncns, err := shasta.ExtractSLSNCNs(sls)
	if err != nil {
		return basecampConfig, err
	}
	for _, v := range ncns {
		tempMetadata := shasta.MetaData{
			Hostname:         v.Hostnames[0],
			InstanceID:       shasta.GenerateInstanceID(),
			Region:           globalViper.GetString("system-name"),
			AvailabilityZone: "", // TODO: Use cabinet for AZ once that is ready
			ShastaRole:       "ncn-" + strings.ToLower(v.Subrole),
		}
		for _, value := range ncnMeta {
			if value.Xname == v.Xname {
				// log.Printf("Found %v in both lists. \n", value.Xname)
				userDataMap := make(map[string]interface{})
				if v.Subrole == "Storage" {
					// TODO: the first ceph node needs to run ceph init.  Not the others
					userDataMap["runcmd"] = cephRunCMD
				} else {
					userDataMap["runcmd"] = k8sRunCMD
				}
				userDataMap["hostname"] = v.Hostnames[0]
				userDataMap["local_hostname"] = v.Hostnames[0]
				basecampConfig[value.NmnMac] = shasta.CloudInit{
					MetaData: tempMetadata,
					UserData: userDataMap,
				}
			}
		}
	}
	return basecampConfig, nil
}

// WriteBaseCampData writes basecamp data.json for the installer
func WriteBaseCampData(path string, conf shasta.SystemConfig, sls *sls_common.SLSState, ncnMeta []*shasta.BootstrapNCNMetadata) {
	basecampConfig, err := makeBaseCampfromSLS(conf, sls, ncnMeta)
	if err != nil {
		log.Printf("Error extracting NCNs: %v", err)
	}
	csiFiles.WriteJSONConfig(path, basecampConfig)

	// https://stash.us.cray.com/projects/MTL/repos/docs-non-compute-nodes/browse/example-data.json
	/* Funky vars from the stopgap
	export site_nic=em1
	export bond_member0=p801p1
	export bond_member1=p801p2
	*/
}

// WriteConmanConfig provides conman configuration for the installer
func WriteConmanConfig(path string, ncns []*shasta.LogicalNCN, conf shasta.SystemConfig) {
	type conmanLine struct {
		Hostname string
		User     string
		IP       string
		Pass     string
	}
	v := viper.GetViper()
	ncnBMCUser := v.GetString("bootstrap-ncn-bmc-user")
	ncnBMCPass := v.GetString("bootstrap-ncn-bmc-pass")

	var conmanNCNs []conmanLine

	for _, k := range ncns {
		conmanNCNs = append(conmanNCNs, conmanLine{
			Hostname: k.Hostname,
			User:     ncnBMCUser,
			Pass:     ncnBMCPass,
			IP:       k.BMCIp,
		})
	}

	tpl6, _ := template.New("conmanconfig").Parse(string(shasta.ConmanConfigTemplate))
	csiFiles.WriteTemplate(path, tpl6, conmanNCNs)
}

// WriteMetalLBConfigMap creates the yaml configmap
func WriteMetalLBConfigMap(path string, conf shasta.SystemConfig, networks map[string]*shasta.IPV4Network) {

	// this lookup table should be redundant in the future
	// when we can better hint which pool an endpoint should pull from
	var metalLBLookupTable = map[string]string{
		"nmn_metallb_address_pool": "node-management",
		"hmn_metallb_address_pool": "hardware-management",
		"hsn_metallb_address_pool": "high-speed",
		"can_metallb_address_pool": "customer-access",
		"can_metallb_static_pool":  "customer-access-static",
	}

	tpl, err := template.New("mtllbconfigmap").Parse(string(shasta.MetalLBConfigMapTemplate))
	if err != nil {
		log.Printf("The template failed to render because: %v \n", err)
	}
	var configStruct shasta.MetalLBConfigMap
	configStruct.Networks = make(map[string]string)
	configStruct.ASN = "65533"                                               // TODO: This should come from the upstream flag
	configStruct.SpineSwitches = append(configStruct.SpineSwitches, "x3333") // TODO: This should come from the upstream flag

	for _, network := range networks {
		for _, subnet := range network.Subnets {
			if strings.Contains(subnet.Name, "metallb") {
				if val, ok := metalLBLookupTable[subnet.Name]; ok {
					configStruct.Networks[val] = subnet.CIDR.String()
				}
			}
		}
	}
	csiFiles.WriteTemplate(filepath.Join(path, "metallb.yaml"), tpl, configStruct)
}

// WriteDNSMasqConfig writes the dnsmasq configuration files necssary for installation
func WriteDNSMasqConfig(path string, bootstrap []*shasta.LogicalNCN, networks map[string]*shasta.IPV4Network) {

	// DNSMasqNCN is the struct to manage NCNs within DNSMasq
	type DNSMasqNCN struct {
		Hostname string `form:"hostname"`
		NMNMac   string `form:"nmn-mac"`
		NMNIP    string `form:"nmn-ip"`
		MTLMac   string `form:"mtl-mac"`
		MTLIP    string `form:"mtl-ip"`
		BMCMac   string `form:"bmc-mac"`
		BMCIP    string `form:"bmc-ip"`
		CANIP    string `form:"can-ip"`
		HMNIP    string `form:"can-ip"`
	}

	tpl1, _ := template.New("statics").Parse(string(shasta.StaticConfigTemplate))
	tpl2, _ := template.New("canconfig").Parse(string(shasta.CANConfigTemplate))
	tpl3, _ := template.New("hmnconfig").Parse(string(shasta.HMNConfigTemplate))
	tpl4, _ := template.New("nmnconfig").Parse(string(shasta.NMNConfigTemplate))
	tpl5, _ := template.New("mtlconfig").Parse(string(shasta.MTLConfigTemplate))
	var ncns []DNSMasqNCN
	var canIP, nmnIP, hmnIP, mtlIP string
	for _, v := range bootstrap {
		for _, net := range v.Networks {
			if net.NetworkName == "NMN" {
				nmnIP = net.IPAddress
			}
			if net.NetworkName == "CAN" {
				canIP = net.IPAddress
			}
			if net.NetworkName == "MTL" {
				mtlIP = net.IPAddress
			}
			if net.NetworkName == "HMN" {
				hmnIP = net.IPAddress
			}
		}
		// Get a new ip reservation for each one
		ncn := DNSMasqNCN{
			Hostname: v.Hostname,
			NMNMac:   v.NMNMac,
			NMNIP:    nmnIP,
			// MTLMac:   ,
			MTLIP:  mtlIP,
			BMCMac: v.BMCMac,
			BMCIP:  v.BMCIp,
			CANIP:  canIP,
			HMNIP:  hmnIP,
		}
		ncns = append(ncns, ncn)
	}
<<<<<<< HEAD
	var kubevip, rgwvip string
	nmnSubnet, _ := networks["NMN"].LookUpSubnet("bootstrap_dhcp")
	for _, reservation := range nmnSubnet.IPReservations {
		if reservation.Name == "kubeapi-vip" {
			kubevip = reservation.IPAddress.String()
		}
		if reservation.Name == "rgw-vip" {
			rgwvip = reservation.IPAddress.String()
		}
	}

	data := struct {
		NCNS    []DNSMasqNCN
		KUBEVIP string
		RGWVIP  string
	}{
		ncns,
		kubevip,
		rgwvip,
	}
	sicFiles.WriteTemplate(filepath.Join(path, "dnsmasq.d/statics.conf"), tpl1, data)
=======
	csiFiles.WriteTemplate(filepath.Join(path, "dnsmasq.d/statics.conf"), tpl1, ncns)
>>>>>>> 127e0abb

	// get a pointer to the MTL
	mtlNet := networks["MTL"]
	// get a pointer to the subnet
	mtlBootstrapSubnet, _ := mtlNet.LookUpSubnet("bootstrap_dhcp")
	csiFiles.WriteTemplate(filepath.Join(path, "dnsmasq.d/mtl.conf"), tpl5, mtlBootstrapSubnet)

	// Deal with the easy ones
	writeConfig("CAN", path, *tpl2, networks)
	writeConfig("HMN", path, *tpl3, networks)
	writeConfig("NMN", path, *tpl4, networks)
}

func writeConfig(name, path string, tpl template.Template, networks map[string]*shasta.IPV4Network) {
	// get a pointer to the IPV4Network
	tempNet := networks[name]
	// get a pointer to the subnet
	bootstrapSubnet, _ := tempNet.LookUpSubnet("bootstrap_dhcp")
	csiFiles.WriteTemplate(filepath.Join(path, fmt.Sprintf("dnsmasq.d/%v.conf", name)), &tpl, bootstrapSubnet)
}<|MERGE_RESOLUTION|>--- conflicted
+++ resolved
@@ -202,7 +202,6 @@
 		}
 		ncns = append(ncns, ncn)
 	}
-<<<<<<< HEAD
 	var kubevip, rgwvip string
 	nmnSubnet, _ := networks["NMN"].LookUpSubnet("bootstrap_dhcp")
 	for _, reservation := range nmnSubnet.IPReservations {
@@ -224,9 +223,6 @@
 		rgwvip,
 	}
 	sicFiles.WriteTemplate(filepath.Join(path, "dnsmasq.d/statics.conf"), tpl1, data)
-=======
-	csiFiles.WriteTemplate(filepath.Join(path, "dnsmasq.d/statics.conf"), tpl1, ncns)
->>>>>>> 127e0abb
 
 	// get a pointer to the MTL
 	mtlNet := networks["MTL"]
