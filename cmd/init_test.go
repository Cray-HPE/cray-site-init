--- conflicted
+++ resolved
@@ -82,11 +82,7 @@
 		},
 		expectedError: errors.New("switch_metadata.csv contains invalid switch data"),
 	}, {
-<<<<<<< HEAD
-		// Aggergation using MgmtSwitch, should be using MgmtHLSwitch
-=======
 		// Aggregation using MgmtSwitch, should be using MgmtHLSwitch
->>>>>>> 70653306
 		mySwitch: csi.ManagementSwitch{
 			Xname:      "x20c0w14",
 			SwitchType: csi.ManagementSwitchTypeAggregation,
@@ -94,11 +90,7 @@
 		},
 		expectedError: errors.New("switch_metadata.csv contains invalid switch data"),
 	}, {
-<<<<<<< HEAD
-		// Aggergation using CDUMgmtSwitch, should be using MgmtHLSwitch
-=======
 		// Aggregation using CDUMgmtSwitch, should be using MgmtHLSwitch
->>>>>>> 70653306
 		mySwitch: csi.ManagementSwitch{
 			Xname:      "d20w14",
 			SwitchType: csi.ManagementSwitchTypeAggregation,
